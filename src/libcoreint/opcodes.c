/* Copyright 2014 Samsung Electronics Co., Ltd.
 *
 * Licensed under the Apache License, Version 2.0 (the "License");
 * you may not use this file except in compliance with the License.
 * You may obtain a copy of the License at
 *
 *     http://www.apache.org/licenses/LICENSE-2.0
 *
 * Unless required by applicable law or agreed to in writing, software
 * distributed under the License is distributed on an "AS IS" BASIS
 * WITHOUT WARRANTIES OR CONDITIONS OF ANY KIND, either express or implied.
 * See the License for the specific language governing permissions and
 * limitations under the License.
 */

#include "ecma-alloc.h"
#include "ecma-conversion.h"
#include "ecma-exceptions.h"
#include "ecma-helpers.h"
#include "ecma-number-arithmetic.h"
#include "ecma-operations.h"
#include "globals.h"
#include "interpreter.h"
#include "jerry-libc.h"
#include "mem-heap.h"
#include "opcodes.h"

<<<<<<< HEAD
/**
 * Note:
 *      The note describes exception handling in opcode handlers that perform operations,
 *      that can throw exceptions, and do not themself handle the exceptions.
 *
 *      Generally, each opcode handler consists of sequence of operations.
 *      Some of these operations (exceptionable operations) can throw exceptions and other - cannot.
 *
 *      1. At the beginning of the handler there should be declared opcode handler's 'return value' variable.
 *
 *      2. All exceptionable operations except the last should be enclosed in TRY_CATCH macro.
 *         All subsequent operations in the opcode handler should be placed into block between
 *         the TRY_CATCH and corresponding FINALIZE.
 *
 *      3. The last exceptionable's operation result should be assigned directly to opcode handler's
 *         'return value' variable without using TRY_CATCH macro.
 *
 *      4. After last FINALIZE statement there should be only one operator.
 *         The operator should return from the opcode handler with it's 'return value'.
 *
 *      5. No other operations with opcode handler's 'return value' variable should be performed.
 */

/**
 * The macro defines try-block that initializes variable 'var' with 'op'
 * and checks for exceptions that might be thrown during initialization.
 *
 * If no exception was thrown, then code after the try-block is executed.
 * Otherwise, throw-completion value is just copied to return_value.
 *
 * Note:
 *      Each TRY_CATCH should have it's own corresponding FINALIZE
 *      statement with same argument as corresponding TRY_CATCH's first argument.
 */
#define TRY_CATCH(var, op, return_value) \
  ecma_CompletionValue_t var = op; \
  if ( unlikely( ecma_is_completion_value_throw( var) ) ) \
  { \
    return_value = ecma_copy_completion_value( var); \
  } \
  else \
  { \
    JERRY_ASSERT( ecma_is_completion_value_normal( var) )

/**
 * The macro marks end of code block that is executed if no exception
 * was catched by corresponding TRY_CATCH and frees variable,
 * initialized by the TRY_CATCH.
 *
 * Note:
 *      Each TRY_CATCH should be followed by FINALIZE with same
 *      argument as corresponding TRY_CATCH's first argument.
 */
#define FINALIZE(var) } \
  ecma_free_completion_value( var)

/**
 * String literal copy descriptor.
 */
typedef struct
{
  ecma_Char_t *str_p; /**< pointer to copied string literal */
  ecma_Char_t literal_copy[32]; /**< buffer with string literal,
                                     if it is stored locally
                                     (i.e. not in the heap) */
} string_literal_copy;

/**
 * Initialize string literal copy.
 */
static void __unused
init_string_literal_copy(T_IDX idx, /**< literal identifier */
                         string_literal_copy *str_lit_descr_p) /**< pointer to string literal copy descriptor */
{
  JERRY_ASSERT( str_lit_descr_p != NULL );

  ssize_t sz = try_get_string_by_idx( idx,
                                      str_lit_descr_p->literal_copy,
                                      sizeof(str_lit_descr_p->literal_copy));
  if ( sz > 0 )
    {
      str_lit_descr_p->str_p = str_lit_descr_p->literal_copy;
    }
  else
    {
      JERRY_ASSERT( sz < 0 );

      ssize_t req_sz = -sz;

      str_lit_descr_p->str_p = mem_HeapAllocBlock( (size_t)req_sz,
                                                  MEM_HEAP_ALLOC_SHORT_TERM);

      sz = try_get_string_by_idx( idx,
                                  str_lit_descr_p->str_p,
                                  req_sz);

      JERRY_ASSERT( sz > 0 );
    }
} /* init_string_literal */

/**
 * Free string literal copy.
 */
static void __unused
free_string_literal_copy(string_literal_copy *str_lit_descr_p) /**< string literal copy descriptor */
{
  JERRY_ASSERT( str_lit_descr_p != NULL );
  JERRY_ASSERT( str_lit_descr_p->str_p != NULL );

  if ( str_lit_descr_p->str_p == str_lit_descr_p->literal_copy )
    {
      /* copy is inside descriptor */
    }
  else
    {
      mem_HeapFreeBlock( str_lit_descr_p->str_p);
    }

  str_lit_descr_p->str_p = NULL;

  return;
} /* free_string_literal */

/**
 * Perform so-called 'strict eval or arguments reference' check
 * that is used in definition of several statement handling algorithms,
 * but has no ECMA-defined name.
 *
 * @return true - if ref is strict reference
 *                   and it's base is lexical environment
 *                   and it's referenced name is 'eval' or 'arguments';
 *         false - otherwise.
 */
static bool
do_strict_eval_arguments_check( ecma_Reference_t ref) /**< ECMA-reference */
{
  FIXME( Move magic strings to header file and make them ecma_Char_t[] );
  FIXME( Replace strcmp with ecma_Char_t[] comparator );
  return ( ref.is_strict
          && ( __strcmp( (char*)ref.referenced_name_p, "eval") == 0
              || __strcmp( (char*)ref.referenced_name_p, "arguments") == 0 )
          && ( ref.base.m_ValueType == ECMA_TYPE_OBJECT )
          && ( ecma_GetPointer( ref.base.m_Value) != NULL )
          && ( ( (ecma_Object_t*) ecma_GetPointer( ref.base.m_Value) )->m_IsLexicalEnvironment ) );
} /* do_strict_eval_arguments_check */

/**
 * Get variable's value.
 *
 * @return completion value
 *         Returned value must be freed with ecma_free_completion_value
 */
static ecma_CompletionValue_t
get_variable_value(struct __int_data *int_data, /**< interpreter context */
                   T_IDX var_idx, /**< variable identifier */
                   bool do_eval_or_arguments_check) /** run 'strict eval or arguments reference' check
                                                        See also: do_strict_eval_arguments_check */
{
  string_literal_copy var_name;
  ecma_Reference_t ref;
  ecma_CompletionValue_t ret_value;

  init_string_literal_copy( var_idx, &var_name);
  ref = ecma_OpGetIdentifierReference( int_data->lex_env_p,
                                       var_name.str_p,
                                       int_data->is_strict);

  if ( unlikely( do_eval_or_arguments_check
                 && do_strict_eval_arguments_check( ref) ) )
    {
      ret_value = ecma_MakeThrowValue( ecma_NewStandardError( ECMA_ERROR_SYNTAX));
    }
  else
    {
      ret_value = ecma_op_get_value( ref);
    }

  ecma_FreeReference( ref);
  free_string_literal_copy( &var_name);

  return ret_value;
} /* get_variable_value */

/**
 * Set variable's value.
 *
 * @return completion value
 *         Returned value must be freed with ecma_free_completion_value
 */
static ecma_CompletionValue_t
set_variable_value(struct __int_data *int_data, /**< interpreter context */
                   T_IDX var_idx, /**< variable identifier */
                   ecma_Value_t value) /**< value to set */
{
  string_literal_copy var_name;
  ecma_Reference_t ref;
  ecma_CompletionValue_t ret_value;

  init_string_literal_copy( var_idx, &var_name);
  ref = ecma_OpGetIdentifierReference( int_data->lex_env_p,
                                       var_name.str_p,
                                       int_data->is_strict);

  if ( unlikely( do_strict_eval_arguments_check( ref) ) )
    {
      ret_value = ecma_MakeThrowValue( ecma_NewStandardError( ECMA_ERROR_SYNTAX));
    }
  else
    {
      ret_value = ecma_op_put_value( ref, value);
    }

  ecma_FreeReference( ref);
  free_string_literal_copy( &var_name);

  return ret_value;
} /* set_variable_value */

/**
 * Number arithmetic operations.
 */
typedef enum
{
  number_arithmetic_addition, /**< addition */
  number_arithmetic_substraction, /**< substraction */
  number_arithmetic_multiplication, /**< multiplication */
  number_arithmetic_division, /**< division */
  number_arithmetic_remainder, /**< remainder calculation */
} number_arithmetic_op;

/**
 * Perform ECMA number arithmetic operation.
 *
 * The algorithm of the operation is following:
 *   leftNum = ToNumber( leftValue);
 *   rightNum = ToNumber( rightValue);
 *   result = leftNum ArithmeticOp rightNum;
 *
 * @return completion value
 *         Returned value must be freed with ecma_free_completion_value
 */
static ecma_CompletionValue_t
do_number_arithmetic(struct __int_data *int_data, /**< interpreter context */
                     T_IDX dst_var_idx, /**< destination variable identifier */
                     number_arithmetic_op op, /**< number arithmetic operation */
                     ecma_Value_t left_value, /**< left value */
                     ecma_Value_t right_value) /** right value */
{
  ecma_CompletionValue_t ret_value;

  TRY_CATCH(num_left_value, ecma_op_to_number( left_value), ret_value);
  TRY_CATCH(num_right_value, ecma_op_to_number( right_value), ret_value);

  ecma_Number_t *left_p, *right_p, *res_p;
  left_p = (ecma_Number_t*)ecma_GetPointer( num_left_value.value.m_Value);
  right_p = (ecma_Number_t*)ecma_GetPointer( num_right_value.value.m_Value);

  res_p = ecma_AllocNumber();

  switch ( op )
    {
    case number_arithmetic_addition:
      *res_p = ecma_op_number_add( *left_p, *right_p);
      break;
    case number_arithmetic_substraction:
      *res_p = ecma_op_number_substract( *left_p, *right_p);
      break;
    case number_arithmetic_multiplication:
      *res_p = ecma_op_number_multiply( *left_p, *right_p);
      break;
    case number_arithmetic_division:
      *res_p = ecma_op_number_divide( *left_p, *right_p);
      break;
    case number_arithmetic_remainder:
      *res_p = ecma_op_number_remainder( *left_p, *right_p);
      break;
    }

  ret_value = set_variable_value(int_data,
                                 dst_var_idx,
                                 ecma_MakeNumberValue( res_p));

  ecma_DeallocNumber( res_p);

  FINALIZE( num_right_value);
  FINALIZE( num_left_value);

  return ret_value;
} /* do_number_arithmetic */

#define OP_UNIMPLEMENTED_LIST(op) \
    op(is_true_jmp)                     \
    op(is_false_jmp)                    \
    op(loop_init_num)                   \
    op(loop_precond_begin_num)          \
    op(loop_precond_end_num)            \
    op(loop_postcond)                   \
    op(call_2)                          \
    op(call_n)                          \
    op(func_decl_1)                     \
    op(func_decl_2)                     \
    op(func_decl_n)                     \
    op(varg_1)                          \
    op(varg_1_end)                      \
    op(varg_2)                          \
    op(varg_2_end)                      \
    op(varg_3)                          \
    op(varg_3_end)                      \
    op(retval)                          \
    op(ret)                             \
    op(b_shift_left)                    \
    op(b_shift_right)                   \
    op(b_shift_uright)                  \
    op(b_and)                           \
    op(b_or)                            \
    op(b_xor)                           \
    op(logical_and)                     \
    op(logical_or)                      \
    op(equal_value)                     \
    op(not_equal_value)                 \
    op(equal_value_type)                \
    op(not_equal_value_type)            \
    op(less_than)                       \
    op(greater_than)                    \
    op(less_or_equal_than)              \
    op(greater_or_equal_than)           \
    op(jmp_up)                          \
    op(jmp_down)                        \
    op(nop)

#define DEFINE_UNIMPLEMENTED_OP(op) \
  ecma_CompletionValue_t opfunc_ ## op(OPCODE opdata, struct __int_data *int_data) { \
    JERRY_UNIMPLEMENTED_REF_UNUSED_VARS( opdata, int_data); \
  }
OP_UNIMPLEMENTED_LIST(DEFINE_UNIMPLEMENTED_OP)
#undef DEFINE_UNIMPLEMENTED_OP

ecma_CompletionValue_t
=======
void opfunc_loop_init_num (OPCODE opdata __unused, struct __int_data *int_data __unused) { JERRY_UNREACHABLE (); }
void opfunc_loop_precond_begin_num (OPCODE opdata __unused, struct __int_data *int_data __unused) { JERRY_UNREACHABLE (); }
void opfunc_loop_precond_end_num (OPCODE opdata __unused, struct __int_data *int_data __unused) { JERRY_UNREACHABLE (); }
void opfunc_loop_postcond (OPCODE opdata __unused, struct __int_data *int_data __unused) { JERRY_UNREACHABLE (); }
void opfunc_call_0 (OPCODE opdata __unused, struct __int_data *int_data __unused) { JERRY_UNREACHABLE (); }
void opfunc_call_n (OPCODE opdata __unused, struct __int_data *int_data __unused) { JERRY_UNREACHABLE (); }
void opfunc_construct_0 (OPCODE opdata __unused, struct __int_data *int_data __unused) { JERRY_UNREACHABLE (); }
void opfunc_construct_1 (OPCODE opdata __unused, struct __int_data *int_data __unused) { JERRY_UNREACHABLE (); }
void opfunc_construct_n (OPCODE opdata __unused, struct __int_data *int_data __unused) { JERRY_UNREACHABLE (); }
void opfunc_func_decl_0 (OPCODE opdata __unused, struct __int_data *int_data __unused) { JERRY_UNREACHABLE (); }
void opfunc_func_decl_1 (OPCODE opdata __unused, struct __int_data *int_data __unused) { JERRY_UNREACHABLE (); }
void opfunc_func_decl_2 (OPCODE opdata __unused, struct __int_data *int_data __unused) { JERRY_UNREACHABLE (); }
void opfunc_func_decl_n (OPCODE opdata __unused, struct __int_data *int_data __unused) { JERRY_UNREACHABLE (); }
void opfunc_func_expr_0 (OPCODE opdata __unused, struct __int_data *int_data __unused) { JERRY_UNREACHABLE (); }
void opfunc_func_expr_1 (OPCODE opdata __unused, struct __int_data *int_data __unused) { JERRY_UNREACHABLE (); }
void opfunc_func_expr_n (OPCODE opdata __unused, struct __int_data *int_data __unused) { JERRY_UNREACHABLE (); }
void opfunc_varg_1_end (OPCODE opdata __unused, struct __int_data *int_data __unused) { JERRY_UNREACHABLE (); }
void opfunc_varg_2_end (OPCODE opdata __unused, struct __int_data *int_data __unused) { JERRY_UNREACHABLE (); }
void opfunc_varg_3 (OPCODE opdata __unused, struct __int_data *int_data __unused) { JERRY_UNREACHABLE (); }
void opfunc_varg_3_end (OPCODE opdata __unused, struct __int_data *int_data __unused) { JERRY_UNREACHABLE (); }
void opfunc_retval (OPCODE opdata __unused, struct __int_data *int_data __unused) { JERRY_UNREACHABLE (); }
void opfunc_ret (OPCODE opdata __unused, struct __int_data *int_data __unused) { JERRY_UNREACHABLE (); }
void opfunc_array_0 (OPCODE opdata __unused, struct __int_data *int_data __unused) { JERRY_UNREACHABLE (); }
void opfunc_array_1 (OPCODE opdata __unused, struct __int_data *int_data __unused) { JERRY_UNREACHABLE (); }
void opfunc_array_2 (OPCODE opdata __unused, struct __int_data *int_data __unused) { JERRY_UNREACHABLE (); }
void opfunc_array_n (OPCODE opdata __unused, struct __int_data *int_data __unused) { JERRY_UNREACHABLE (); }
void opfunc_obj_0 (OPCODE opdata __unused, struct __int_data *int_data __unused) { JERRY_UNREACHABLE (); }
void opfunc_obj_1 (OPCODE opdata __unused, struct __int_data *int_data __unused) { JERRY_UNREACHABLE (); }
void opfunc_obj_2 (OPCODE opdata __unused, struct __int_data *int_data __unused) { JERRY_UNREACHABLE (); }
void opfunc_obj_n (OPCODE opdata __unused, struct __int_data *int_data __unused) { JERRY_UNREACHABLE (); }
void opfunc_prop (OPCODE opdata __unused, struct __int_data *int_data __unused) { JERRY_UNREACHABLE (); }
void opfunc_prop_access (OPCODE opdata __unused, struct __int_data *int_data __unused) { JERRY_UNREACHABLE (); }
void opfunc_prop_get_decl (OPCODE opdata __unused, struct __int_data *int_data __unused) { JERRY_UNREACHABLE (); }
void opfunc_prop_set_decl (OPCODE opdata __unused, struct __int_data *int_data __unused) { JERRY_UNREACHABLE (); }
void opfunc_this (OPCODE opdata __unused, struct __int_data *int_data __unused) { JERRY_UNREACHABLE (); }
void opfunc_delete (OPCODE opdata __unused, struct __int_data *int_data __unused) { JERRY_UNREACHABLE (); }
void opfunc_typeof (OPCODE opdata __unused, struct __int_data *int_data __unused) { JERRY_UNREACHABLE (); }
void opfunc_with (OPCODE opdata __unused, struct __int_data *int_data __unused) { JERRY_UNREACHABLE (); }
void opfunc_end_with (OPCODE opdata __unused, struct __int_data *int_data __unused) { JERRY_UNREACHABLE (); }
void opfunc_decl_var (OPCODE opdata __unused, struct __int_data *int_data __unused) { JERRY_UNREACHABLE (); }
void opfunc_nop (OPCODE opdata __unused, struct __int_data *int_data __unused) { JERRY_UNREACHABLE (); }
void opfunc_equal_value (OPCODE opdata __unused, struct __int_data *int_data __unused) { JERRY_UNREACHABLE (); }
void opfunc_not_equal_value (OPCODE opdata __unused, struct __int_data *int_data __unused) { JERRY_UNREACHABLE (); }
void opfunc_equal_value_type (OPCODE opdata __unused, struct __int_data *int_data __unused) { JERRY_UNREACHABLE (); }
void opfunc_not_equal_value_type (OPCODE opdata __unused, struct __int_data *int_data __unused) { JERRY_UNREACHABLE (); }
void opfunc_less_than (OPCODE opdata __unused, struct __int_data *int_data __unused) { JERRY_UNREACHABLE (); }
void opfunc_greater_than (OPCODE opdata __unused, struct __int_data *int_data __unused) { JERRY_UNREACHABLE (); }
void opfunc_less_or_equal_than (OPCODE opdata __unused, struct __int_data *int_data __unused) { JERRY_UNREACHABLE (); }
void opfunc_greater_or_equal_than (OPCODE opdata __unused, struct __int_data *int_data __unused) { JERRY_UNREACHABLE (); }
void opfunc_instanceof (OPCODE opdata __unused, struct __int_data *int_data __unused) { JERRY_UNREACHABLE (); }
void opfunc_in (OPCODE opdata __unused, struct __int_data *int_data __unused) { JERRY_UNREACHABLE (); }

void
opfunc_assignment(OPCODE opdata __unused,
                  struct __int_data *int_data __unused)
{
  JERRY_UNREACHABLE ();
}

void opfunc_logical_and (OPCODE opdata __unused, struct __int_data *int_data __unused) { JERRY_UNREACHABLE (); }
void opfunc_logical_or (OPCODE opdata __unused, struct __int_data *int_data __unused) { JERRY_UNREACHABLE (); }
void opfunc_logical_not (OPCODE opdata __unused, struct __int_data *int_data __unused) { JERRY_UNREACHABLE (); }
void opfunc_b_and (OPCODE opdata __unused, struct __int_data *int_data __unused) { JERRY_UNREACHABLE (); }
void opfunc_b_or (OPCODE opdata __unused, struct __int_data *int_data __unused) { JERRY_UNREACHABLE (); }
void opfunc_b_xor (OPCODE opdata __unused, struct __int_data *int_data __unused) { JERRY_UNREACHABLE (); }
void opfunc_b_not (OPCODE opdata __unused, struct __int_data *int_data __unused) { JERRY_UNREACHABLE (); }
void opfunc_b_shift_left (OPCODE opdata __unused, struct __int_data *int_data __unused) { JERRY_UNREACHABLE (); }
void opfunc_b_shift_right (OPCODE opdata __unused, struct __int_data *int_data __unused) { JERRY_UNREACHABLE (); }
void opfunc_b_shift_uright (OPCODE opdata __unused, struct __int_data *int_data __unused) { JERRY_UNREACHABLE (); }
void opfunc_addition (OPCODE opdata __unused, struct __int_data *int_data __unused) { JERRY_UNREACHABLE (); }
void opfunc_substraction (OPCODE opdata __unused, struct __int_data *int_data __unused) { JERRY_UNREACHABLE (); }
void opfunc_division (OPCODE opdata __unused, struct __int_data *int_data __unused) { JERRY_UNREACHABLE (); }
void opfunc_multiplication (OPCODE opdata __unused, struct __int_data *int_data __unused) { JERRY_UNREACHABLE (); }
void opfunc_remainder (OPCODE opdata __unused, struct __int_data *int_data __unused) { JERRY_UNREACHABLE (); }
void opfunc_jmp_up (OPCODE opdata __unused, struct __int_data *int_data __unused) { JERRY_UNREACHABLE (); }
void opfunc_jmp_down (OPCODE opdata __unused, struct __int_data *int_data __unused) { JERRY_UNREACHABLE (); }
void opfunc_is_true_jmp (OPCODE opdata __unused, struct __int_data *int_data __unused) { JERRY_UNREACHABLE (); }
void opfunc_is_false_jmp (OPCODE opdata __unused, struct __int_data *int_data __unused) { JERRY_UNREACHABLE (); }

void
>>>>>>> efb7009c
opfunc_loop_inf (OPCODE opdata, struct __int_data *int_data)
{
#ifdef __HOST
  __printf ("%d::loop_inf:idx:%d\n",
          int_data->pos,
          opdata.data.loop_inf.loop_root);
#endif

  int_data->pos = opdata.data.loop_inf.loop_root;

  return ecma_MakeCompletionValue( ECMA_COMPLETION_TYPE_NORMAL,
                                   ecma_MakeSimpleValue( ECMA_SIMPLE_VALUE_EMPTY),
                                   ECMA_TARGET_ID_RESERVED);
}

ecma_CompletionValue_t
opfunc_call_1 (OPCODE opdata __unused, struct __int_data *int_data)
{
#ifdef __HOST
  __printf ("%d::op_call_1:idx:%d:%d\n",
          int_data->pos,
          opdata.data.call_1.name_lit_idx,
          opdata.data.call_1.arg1_lit_idx);
#endif

  int_data->pos++;

  // FIXME
  return ecma_MakeCompletionValue( ECMA_COMPLETION_TYPE_NORMAL,
                                   ecma_MakeSimpleValue( ECMA_SIMPLE_VALUE_EMPTY),
                                   ECMA_TARGET_ID_RESERVED);
}

ecma_CompletionValue_t
opfunc_jmp (OPCODE opdata, struct __int_data *int_data)
{
#ifdef __HOST
  __printf ("%d::op_jmp:idx:%d\n",
          int_data->pos,
          opdata.data.jmp.opcode_idx);
#endif

  int_data->pos = opdata.data.jmp.opcode_idx;

  return ecma_MakeCompletionValue( ECMA_COMPLETION_TYPE_NORMAL,
                                   ecma_MakeSimpleValue( ECMA_SIMPLE_VALUE_EMPTY),
                                   ECMA_TARGET_ID_RESERVED);
}

/**
 * Assignment opcode handler.
 *
 * Note:
 *      This handler implements case of assignment of a literal's or a variable's
 *      value to a variable. Assignment to an object's property is not implemented
 *      by this opcode.
 *
 *      FIXME: Add cross link with 'property accessor assignment` opcode.
 *
 * See also: ECMA-262 v5, 11.13.1
 *
 * @return completion value
 *         Returned value must be freed with ecma_free_completion_value
 */
ecma_CompletionValue_t
opfunc_assignment (OPCODE opdata, /**< operation data */
                   struct __int_data *int_data) /**< interpreter context */
{
  const T_IDX dst_var_idx = opdata.data.assignment.var_left;
  const opcode_arg_type_operand type_value_right = opdata.data.assignment.type_value_right;
  const T_IDX src_val_descr = opdata.data.assignment.value_right;

  int_data->pos++;

  ecma_CompletionValue_t get_value_completion;

  switch ( type_value_right )
  {
    case OPCODE_ARG_TYPE_SIMPLE:
      {
        get_value_completion = ecma_MakeCompletionValue( ECMA_COMPLETION_TYPE_NORMAL,
                                                         ecma_MakeSimpleValue( src_val_descr),
                                                         ECMA_TARGET_ID_RESERVED);
        break;
      }
    case OPCODE_ARG_TYPE_STRING:
      {
        string_literal_copy str_value;
        ecma_ArrayFirstChunk_t *ecma_string_p;

        init_string_literal_copy( src_val_descr, &str_value);
        ecma_string_p = ecma_NewEcmaString( str_value.str_p);
        free_string_literal_copy( &str_value);

        get_value_completion = ecma_MakeCompletionValue(ECMA_COMPLETION_TYPE_NORMAL,
                                                        ecma_make_string_value( ecma_string_p),
                                                        ECMA_TARGET_ID_RESERVED);
        break;
      }
    case OPCODE_ARG_TYPE_VARIABLE:
      {
        get_value_completion = get_variable_value(int_data,
                                                  src_val_descr,
                                                  false);

        break;
      }
    case OPCODE_ARG_TYPE_NUMBER:
      {
        ecma_Number_t *num_p = ecma_AllocNumber();
        *num_p = get_number_by_idx( src_val_descr);

        get_value_completion = ecma_MakeCompletionValue(ECMA_COMPLETION_TYPE_NORMAL,
                                                        ecma_MakeNumberValue( num_p),
                                                        ECMA_TARGET_ID_RESERVED);
        break;
      }
    case OPCODE_ARG_TYPE_SMALLINT:
      {
        ecma_Number_t *num_p = ecma_AllocNumber();
        *num_p = src_val_descr;

        get_value_completion = ecma_MakeCompletionValue(ECMA_COMPLETION_TYPE_NORMAL,
                                                        ecma_MakeNumberValue( num_p),
                                                        ECMA_TARGET_ID_RESERVED);
        break;
      }
      JERRY_UNIMPLEMENTED();
  }

  if ( unlikely( ecma_is_completion_value_throw( get_value_completion) ) )
    {
      return get_value_completion;
    }
  else
    {
      JERRY_ASSERT( ecma_is_completion_value_normal( get_value_completion) );
      
      ecma_CompletionValue_t assignment_completion_value = set_variable_value(int_data,
                                                                              dst_var_idx,
                                                                              get_value_completion.value);
      
      ecma_free_completion_value( get_value_completion);

      return assignment_completion_value;
    }
} /* opfunc_assignment */

/**
 * Addition opcode handler.
 *
 * See also: ECMA-262 v5, 11.6.1
 *
 * @return completion value
 *         Returned value must be freed with ecma_free_completion_value
 */
ecma_CompletionValue_t
opfunc_addition(OPCODE opdata, /**< operation data */
                struct __int_data *int_data) /**< interpreter context */
{
  const T_IDX dst_var_idx = opdata.data.addition.dst;
  const T_IDX left_var_idx = opdata.data.addition.var_left;
  const T_IDX right_var_idx = opdata.data.addition.var_right;

  int_data->pos++;

  ecma_CompletionValue_t ret_value;

  TRY_CATCH(left_value, get_variable_value( int_data, left_var_idx, false), ret_value);
  TRY_CATCH(right_value, get_variable_value( int_data, right_var_idx, false), ret_value);
  TRY_CATCH(prim_left_value, ecma_op_to_primitive( left_value.value), ret_value);
  TRY_CATCH(prim_right_value, ecma_op_to_primitive( right_value.value), ret_value);

  if ( prim_left_value.value.m_ValueType == ECMA_TYPE_STRING
       || prim_right_value.value.m_ValueType == ECMA_TYPE_STRING )
    {
      JERRY_UNIMPLEMENTED();
    }
  else
    {
      ret_value = do_number_arithmetic(int_data,
                                       dst_var_idx,
                                       number_arithmetic_addition,
                                       prim_left_value.value,
                                       prim_right_value.value);
    }

  FINALIZE(prim_right_value);
  FINALIZE(prim_left_value);
  FINALIZE(right_value);
  FINALIZE(left_value);

  return ret_value;
} /* opfunc_addition */

/**
 * Substraction opcode handler.
 *
 * See also: ECMA-262 v5, 11.6.2
 *
 * @return completion value
 *         Returned value must be freed with ecma_free_completion_value
 */
ecma_CompletionValue_t
opfunc_substraction(OPCODE opdata, /**< operation data */
                    struct __int_data *int_data) /**< interpreter context */
{
  const T_IDX dst_var_idx = opdata.data.substraction.dst;
  const T_IDX left_var_idx = opdata.data.substraction.var_left;
  const T_IDX right_var_idx = opdata.data.substraction.var_right;

  int_data->pos++;

  ecma_CompletionValue_t ret_value;

  TRY_CATCH(left_value, get_variable_value( int_data, left_var_idx, false), ret_value);
  TRY_CATCH(right_value, get_variable_value( int_data, right_var_idx, false), ret_value);

  ret_value = do_number_arithmetic(int_data,
                                   dst_var_idx,
                                   number_arithmetic_substraction,
                                   left_value.value,
                                   right_value.value);

  FINALIZE(right_value);
  FINALIZE(left_value);

  return ret_value;
} /* opfunc_substraction */

/**
 * Multiplication opcode handler.
 *
 * See also: ECMA-262 v5, 11.5, 11.5.1
 *
 * @return completion value
 *         Returned value must be freed with ecma_free_completion_value
 */
ecma_CompletionValue_t
opfunc_multiplication(OPCODE opdata, /**< operation data */
                      struct __int_data *int_data) /**< interpreter context */
{
  const T_IDX dst_var_idx = opdata.data.multiplication.dst;
  const T_IDX left_var_idx = opdata.data.multiplication.var_left;
  const T_IDX right_var_idx = opdata.data.multiplication.var_right;

  int_data->pos++;

  ecma_CompletionValue_t ret_value;

  TRY_CATCH(left_value, get_variable_value( int_data, left_var_idx, false), ret_value);
  TRY_CATCH(right_value, get_variable_value( int_data, right_var_idx, false), ret_value);

  ret_value = do_number_arithmetic(int_data,
                                   dst_var_idx,
                                   number_arithmetic_multiplication,
                                   left_value.value,
                                   right_value.value);

  FINALIZE(right_value);
  FINALIZE(left_value);

  return ret_value;
} /* opfunc_multiplication */

/**
 * Division opcode handler.
 *
 * See also: ECMA-262 v5, 11.5, 11.5.2
 *
 * @return completion value
 *         Returned value must be freed with ecma_free_completion_value
 */
ecma_CompletionValue_t
opfunc_division(OPCODE opdata, /**< operation data */
                struct __int_data *int_data) /**< interpreter context */
{
  const T_IDX dst_var_idx = opdata.data.division.dst;
  const T_IDX left_var_idx = opdata.data.division.var_left;
  const T_IDX right_var_idx = opdata.data.division.var_right;

  int_data->pos++;

  ecma_CompletionValue_t ret_value;

  TRY_CATCH(left_value, get_variable_value( int_data, left_var_idx, false), ret_value);
  TRY_CATCH(right_value, get_variable_value( int_data, right_var_idx, false), ret_value);

  ret_value = do_number_arithmetic(int_data,
                                   dst_var_idx,
                                   number_arithmetic_division,
                                   left_value.value,
                                   right_value.value);

  FINALIZE(right_value);
  FINALIZE(left_value);

  return ret_value;
} /* opfunc_division */

/**
 * Remainder calculation opcode handler.
 *
 * See also: ECMA-262 v5, 11.5, 11.5.3
 *
 * @return completion value
 *         Returned value must be freed with ecma_free_completion_value
 */
ecma_CompletionValue_t
opfunc_remainder(OPCODE opdata, /**< operation data */
                 struct __int_data *int_data) /**< interpreter context */
{
  const T_IDX dst_var_idx = opdata.data.remainder.dst;
  const T_IDX left_var_idx = opdata.data.remainder.var_left;
  const T_IDX right_var_idx = opdata.data.remainder.var_right;

  int_data->pos++;

  ecma_CompletionValue_t ret_value;

  TRY_CATCH(left_value, get_variable_value( int_data, left_var_idx, false), ret_value);
  TRY_CATCH(right_value, get_variable_value( int_data, right_var_idx, false), ret_value);

  ret_value = do_number_arithmetic(int_data,
                                   dst_var_idx,
                                   number_arithmetic_remainder,
                                   left_value.value,
                                   right_value.value);

  FINALIZE(right_value);
  FINALIZE(left_value);

  return ret_value;
} /* opfunc_remainder */

/**
 * Variable declaration opcode handler.
 *
 * See also: ECMA-262 v5, 10.5 - Declaration binding instantiation (block 8).
 *
 * @return completion value
 *         Returned value is simple and so need not be freed.
 *         However, ecma_free_completion_value may be called for it, but it is a no-op.
 */
ecma_CompletionValue_t
opfunc_var_decl(OPCODE opdata, /**< operation data */
                struct __int_data *int_data __unused) /**< interpreter context */
{
  string_literal_copy variable_name;
  init_string_literal_copy( opdata.data.var_decl.variable_name, &variable_name);

  if ( ecma_IsCompletionValueNormalFalse( ecma_OpHasBinding( int_data->lex_env_p,
                                                             variable_name.str_p)) )
  {
    FIXME( Pass configurableBindings that is true if and only if current code is eval code );
    ecma_OpCreateMutableBinding( int_data->lex_env_p,
                                 variable_name.str_p,
                                 false);

    /* Skipping SetMutableBinding as we have already checked that there were not
     * any binding with specified name in current lexical environment 
     * and CreateMutableBinding sets the created binding's value to undefined */
    JERRY_ASSERT( ecma_is_completion_value_normal_simple_value( ecma_OpGetBindingValue( int_data->lex_env_p,
                                                                                        variable_name.str_p,
                                                                                        true),
                                                                ECMA_SIMPLE_VALUE_UNDEFINED) );
  }

  free_string_literal_copy( &variable_name);

  int_data->pos++;

  return ecma_MakeCompletionValue( ECMA_COMPLETION_TYPE_NORMAL,
                                   ecma_MakeSimpleValue( ECMA_SIMPLE_VALUE_EMPTY),
                                   ECMA_TARGET_ID_RESERVED);
} /* opfunc_var_decl */

/**
 * Exit from script with specified status code:
 *   0 - for successful completion
 *   1 - to indicate failure.
 *
 * Note: this is not ECMA specification-defined, but internal
 *       implementation-defined opcode for end of script
 *       and assertions inside of unit tests.
 *
 * @return completion value
 *         Returned value is simple and so need not be freed.
 *         However, ecma_free_completion_value may be called for it, but it is a no-op.
 */
ecma_CompletionValue_t
opfunc_exitval(OPCODE opdata, /**< operation data */
               struct __int_data *int_data __unused) /**< interpreter context */
{
  JERRY_ASSERT( opdata.data.exitval.status_code == 0
                || opdata.data.exitval.status_code == 1 );

  ecma_Value_t exit_status = ecma_MakeSimpleValue( opdata.data.exitval.status_code == 0 ? ECMA_SIMPLE_VALUE_TRUE
                                                                                        : ECMA_SIMPLE_VALUE_FALSE);
  return ecma_MakeCompletionValue( ECMA_COMPLETION_TYPE_EXIT,
                                   exit_status,
                                   ECMA_TARGET_ID_RESERVED);
} /* opfunc_exitval */


/** Opcode generators.  */
GETOP_IMPL_2 (is_true_jmp, value, opcode)
GETOP_IMPL_2 (is_false_jmp, value, opcode)
GETOP_IMPL_1 (jmp, opcode_idx)
GETOP_IMPL_1 (jmp_up, opcode_count)
GETOP_IMPL_1 (jmp_down, opcode_count)
GETOP_IMPL_3 (addition, dst, var_left, var_right)
GETOP_IMPL_3 (substraction, dst, var_left, var_right)
GETOP_IMPL_3 (division, dst, var_left, var_right)
GETOP_IMPL_3 (multiplication, dst, var_left, var_right)
GETOP_IMPL_3 (remainder, dst, var_left, var_right)
GETOP_IMPL_3 (b_shift_left, dst, var_left, var_right)
GETOP_IMPL_3 (b_shift_right, dst, var_left, var_right)
GETOP_IMPL_3 (b_shift_uright, dst, var_left, var_right)
GETOP_IMPL_3 (b_and, dst, var_left, var_right)
GETOP_IMPL_3 (b_or, dst, var_left, var_right)
GETOP_IMPL_3 (b_xor, dst, var_left, var_right)
GETOP_IMPL_2 (b_not, dst, var_right)
GETOP_IMPL_3 (logical_and, dst, var_left, var_right)
GETOP_IMPL_3 (logical_or, dst, var_left, var_right)
GETOP_IMPL_2 (logical_not, dst, var_right)
GETOP_IMPL_3 (equal_value, dst, var_left, var_right)
GETOP_IMPL_3 (not_equal_value, dst, var_left, var_right)
GETOP_IMPL_3 (equal_value_type, dst, var_left, var_right)
GETOP_IMPL_3 (not_equal_value_type, dst, var_left, var_right)
GETOP_IMPL_3 (less_than, dst, var_left, var_right)
GETOP_IMPL_3 (greater_than, dst, var_left, var_right)
GETOP_IMPL_3 (less_or_equal_than, dst, var_left, var_right)
GETOP_IMPL_3 (greater_or_equal_than, dst, var_left, var_right)
<<<<<<< HEAD
GETOP_IMPL_3 (assignment, var_left, type_value_right, value_right)
GETOP_IMPL_2 (call_1, name_lit_idx, arg1_lit_idx)
GETOP_IMPL_3 (call_2, name_lit_idx, arg1_lit_idx, arg2_lit_idx)
GETOP_IMPL_3 (call_n, name_lit_idx, arg1_lit_idx, arg2_lit_idx)
=======
GETOP_IMPL_3 (instanceof, dst, var_left, var_right)
GETOP_IMPL_3 (in, dst, var_left, var_right)
GETOP_IMPL_2 (assignment, value_left, value_right)
GETOP_IMPL_2 (call_0, lhs, name_lit_idx)
GETOP_IMPL_3 (call_1, lhs, name_lit_idx, arg1_lit_idx)
GETOP_IMPL_3 (call_n, lhs, name_lit_idx, arg1_lit_idx)
GETOP_IMPL_2 (construct_0, lhs, name_lit_idx)
GETOP_IMPL_3 (construct_1, lhs, name_lit_idx, arg1_lit_idx)
GETOP_IMPL_3 (construct_n, lhs, name_lit_idx, arg1_lit_idx)
GETOP_IMPL_1 (func_decl_0, name_lit_idx)
>>>>>>> efb7009c
GETOP_IMPL_2 (func_decl_1, name_lit_idx, arg1_lit_idx)
GETOP_IMPL_3 (func_decl_2, name_lit_idx, arg1_lit_idx, arg2_lit_idx)
GETOP_IMPL_3 (func_decl_n, name_lit_idx, arg1_lit_idx, arg2_lit_idx)
GETOP_IMPL_2 (func_expr_0, lhs, name_lit_idx)
GETOP_IMPL_3 (func_expr_1, lhs, name_lit_idx, arg1_lit_idx)
GETOP_IMPL_3 (func_expr_n, lhs, name_lit_idx, arg1_lit_idx)
GETOP_IMPL_1 (varg_1_end, arg1_lit_idx)
GETOP_IMPL_2 (varg_2_end, arg1_lit_idx, arg2_lit_idx)
GETOP_IMPL_3 (varg_3, arg1_lit_idx, arg2_lit_idx, arg3_lit_idx)
GETOP_IMPL_3 (varg_3_end, arg1_lit_idx, arg2_lit_idx, arg3_lit_idx)
GETOP_IMPL_1 (exitval, status_code)
GETOP_IMPL_1 (retval, ret_value)
GETOP_IMPL_0 (ret)
GETOP_IMPL_0 (nop)
GETOP_IMPL_1 (loop_inf, loop_root)
GETOP_IMPL_3 (loop_init_num, start, stop, step)
GETOP_IMPL_2 (loop_precond_begin_num, condition, after_loop_op)
GETOP_IMPL_3 (loop_precond_end_num, iterator, step, precond_begin)
GETOP_IMPL_2 (loop_postcond, condition, body_root)
<<<<<<< HEAD
GETOP_IMPL_1 (var_decl, variable_name)
=======
GETOP_IMPL_1 (array_0, lhs)
GETOP_IMPL_2 (array_1, lhs, elem1)
GETOP_IMPL_3 (array_2, lhs, elem1, elem2)
GETOP_IMPL_3 (array_n, lhs, elem1, elem2)
GETOP_IMPL_3 (prop, lhs, name, value)
GETOP_IMPL_3 (prop_access, lhs, obj, prop)
GETOP_IMPL_2 (prop_get_decl, lhs, prop)
GETOP_IMPL_3 (prop_set_decl, lhs, prop, arg)
GETOP_IMPL_1 (obj_0, lhs)
GETOP_IMPL_2 (obj_1, lhs, arg1)
GETOP_IMPL_3 (obj_2, lhs, arg1, arg2)
GETOP_IMPL_3 (obj_n, lhs, arg1, arg2)
GETOP_IMPL_1 (this, lhs)
GETOP_IMPL_2 (delete, lhs, obj)
GETOP_IMPL_2 (typeof, lhs, obj)
GETOP_IMPL_1 (with, expr)
GETOP_IMPL_0 (end_with)
GETOP_IMPL_1 (decl_var, variable)
>>>>>>> efb7009c
<|MERGE_RESOLUTION|>--- conflicted
+++ resolved
@@ -25,7 +25,6 @@
 #include "mem-heap.h"
 #include "opcodes.h"
 
-<<<<<<< HEAD
 /**
  * Note:
  *      The note describes exception handling in opcode handlers that perform operations,
@@ -323,14 +322,12 @@
     op(loop_precond_begin_num)          \
     op(loop_precond_end_num)            \
     op(loop_postcond)                   \
-    op(call_2)                          \
+    op(call_0)                          \
     op(call_n)                          \
     op(func_decl_1)                     \
     op(func_decl_2)                     \
     op(func_decl_n)                     \
-    op(varg_1)                          \
     op(varg_1_end)                      \
-    op(varg_2)                          \
     op(varg_2_end)                      \
     op(varg_3)                          \
     op(varg_3_end)                      \
@@ -354,7 +351,35 @@
     op(greater_or_equal_than)           \
     op(jmp_up)                          \
     op(jmp_down)                        \
-    op(nop)
+    op(nop)                             \
+    op(construct_0)                     \
+    op(construct_1)                     \
+    op(construct_n)                     \
+    op(func_decl_0)                     \
+    op(func_expr_0)                     \
+    op(func_expr_1)                     \
+    op(func_expr_n)                     \
+    op(array_0)                         \
+    op(array_1)                         \
+    op(array_2)                         \
+    op(array_n)                         \
+    op(prop)                            \
+    op(prop_access)                     \
+    op(prop_get_decl)                   \
+    op(prop_set_decl)                   \
+    op(obj_0)                           \
+    op(obj_1)                           \
+    op(obj_2)                           \
+    op(obj_n)                           \
+    op(this)                            \
+    op(delete)                          \
+    op(typeof)                          \
+    op(with)                            \
+    op(end_with)                        \
+    op(logical_not)                     \
+    op(b_not)                           \
+    op(instanceof)                      \
+    op(in)                   
 
 #define DEFINE_UNIMPLEMENTED_OP(op) \
   ecma_CompletionValue_t opfunc_ ## op(OPCODE opdata, struct __int_data *int_data) { \
@@ -364,88 +389,6 @@
 #undef DEFINE_UNIMPLEMENTED_OP
 
 ecma_CompletionValue_t
-=======
-void opfunc_loop_init_num (OPCODE opdata __unused, struct __int_data *int_data __unused) { JERRY_UNREACHABLE (); }
-void opfunc_loop_precond_begin_num (OPCODE opdata __unused, struct __int_data *int_data __unused) { JERRY_UNREACHABLE (); }
-void opfunc_loop_precond_end_num (OPCODE opdata __unused, struct __int_data *int_data __unused) { JERRY_UNREACHABLE (); }
-void opfunc_loop_postcond (OPCODE opdata __unused, struct __int_data *int_data __unused) { JERRY_UNREACHABLE (); }
-void opfunc_call_0 (OPCODE opdata __unused, struct __int_data *int_data __unused) { JERRY_UNREACHABLE (); }
-void opfunc_call_n (OPCODE opdata __unused, struct __int_data *int_data __unused) { JERRY_UNREACHABLE (); }
-void opfunc_construct_0 (OPCODE opdata __unused, struct __int_data *int_data __unused) { JERRY_UNREACHABLE (); }
-void opfunc_construct_1 (OPCODE opdata __unused, struct __int_data *int_data __unused) { JERRY_UNREACHABLE (); }
-void opfunc_construct_n (OPCODE opdata __unused, struct __int_data *int_data __unused) { JERRY_UNREACHABLE (); }
-void opfunc_func_decl_0 (OPCODE opdata __unused, struct __int_data *int_data __unused) { JERRY_UNREACHABLE (); }
-void opfunc_func_decl_1 (OPCODE opdata __unused, struct __int_data *int_data __unused) { JERRY_UNREACHABLE (); }
-void opfunc_func_decl_2 (OPCODE opdata __unused, struct __int_data *int_data __unused) { JERRY_UNREACHABLE (); }
-void opfunc_func_decl_n (OPCODE opdata __unused, struct __int_data *int_data __unused) { JERRY_UNREACHABLE (); }
-void opfunc_func_expr_0 (OPCODE opdata __unused, struct __int_data *int_data __unused) { JERRY_UNREACHABLE (); }
-void opfunc_func_expr_1 (OPCODE opdata __unused, struct __int_data *int_data __unused) { JERRY_UNREACHABLE (); }
-void opfunc_func_expr_n (OPCODE opdata __unused, struct __int_data *int_data __unused) { JERRY_UNREACHABLE (); }
-void opfunc_varg_1_end (OPCODE opdata __unused, struct __int_data *int_data __unused) { JERRY_UNREACHABLE (); }
-void opfunc_varg_2_end (OPCODE opdata __unused, struct __int_data *int_data __unused) { JERRY_UNREACHABLE (); }
-void opfunc_varg_3 (OPCODE opdata __unused, struct __int_data *int_data __unused) { JERRY_UNREACHABLE (); }
-void opfunc_varg_3_end (OPCODE opdata __unused, struct __int_data *int_data __unused) { JERRY_UNREACHABLE (); }
-void opfunc_retval (OPCODE opdata __unused, struct __int_data *int_data __unused) { JERRY_UNREACHABLE (); }
-void opfunc_ret (OPCODE opdata __unused, struct __int_data *int_data __unused) { JERRY_UNREACHABLE (); }
-void opfunc_array_0 (OPCODE opdata __unused, struct __int_data *int_data __unused) { JERRY_UNREACHABLE (); }
-void opfunc_array_1 (OPCODE opdata __unused, struct __int_data *int_data __unused) { JERRY_UNREACHABLE (); }
-void opfunc_array_2 (OPCODE opdata __unused, struct __int_data *int_data __unused) { JERRY_UNREACHABLE (); }
-void opfunc_array_n (OPCODE opdata __unused, struct __int_data *int_data __unused) { JERRY_UNREACHABLE (); }
-void opfunc_obj_0 (OPCODE opdata __unused, struct __int_data *int_data __unused) { JERRY_UNREACHABLE (); }
-void opfunc_obj_1 (OPCODE opdata __unused, struct __int_data *int_data __unused) { JERRY_UNREACHABLE (); }
-void opfunc_obj_2 (OPCODE opdata __unused, struct __int_data *int_data __unused) { JERRY_UNREACHABLE (); }
-void opfunc_obj_n (OPCODE opdata __unused, struct __int_data *int_data __unused) { JERRY_UNREACHABLE (); }
-void opfunc_prop (OPCODE opdata __unused, struct __int_data *int_data __unused) { JERRY_UNREACHABLE (); }
-void opfunc_prop_access (OPCODE opdata __unused, struct __int_data *int_data __unused) { JERRY_UNREACHABLE (); }
-void opfunc_prop_get_decl (OPCODE opdata __unused, struct __int_data *int_data __unused) { JERRY_UNREACHABLE (); }
-void opfunc_prop_set_decl (OPCODE opdata __unused, struct __int_data *int_data __unused) { JERRY_UNREACHABLE (); }
-void opfunc_this (OPCODE opdata __unused, struct __int_data *int_data __unused) { JERRY_UNREACHABLE (); }
-void opfunc_delete (OPCODE opdata __unused, struct __int_data *int_data __unused) { JERRY_UNREACHABLE (); }
-void opfunc_typeof (OPCODE opdata __unused, struct __int_data *int_data __unused) { JERRY_UNREACHABLE (); }
-void opfunc_with (OPCODE opdata __unused, struct __int_data *int_data __unused) { JERRY_UNREACHABLE (); }
-void opfunc_end_with (OPCODE opdata __unused, struct __int_data *int_data __unused) { JERRY_UNREACHABLE (); }
-void opfunc_decl_var (OPCODE opdata __unused, struct __int_data *int_data __unused) { JERRY_UNREACHABLE (); }
-void opfunc_nop (OPCODE opdata __unused, struct __int_data *int_data __unused) { JERRY_UNREACHABLE (); }
-void opfunc_equal_value (OPCODE opdata __unused, struct __int_data *int_data __unused) { JERRY_UNREACHABLE (); }
-void opfunc_not_equal_value (OPCODE opdata __unused, struct __int_data *int_data __unused) { JERRY_UNREACHABLE (); }
-void opfunc_equal_value_type (OPCODE opdata __unused, struct __int_data *int_data __unused) { JERRY_UNREACHABLE (); }
-void opfunc_not_equal_value_type (OPCODE opdata __unused, struct __int_data *int_data __unused) { JERRY_UNREACHABLE (); }
-void opfunc_less_than (OPCODE opdata __unused, struct __int_data *int_data __unused) { JERRY_UNREACHABLE (); }
-void opfunc_greater_than (OPCODE opdata __unused, struct __int_data *int_data __unused) { JERRY_UNREACHABLE (); }
-void opfunc_less_or_equal_than (OPCODE opdata __unused, struct __int_data *int_data __unused) { JERRY_UNREACHABLE (); }
-void opfunc_greater_or_equal_than (OPCODE opdata __unused, struct __int_data *int_data __unused) { JERRY_UNREACHABLE (); }
-void opfunc_instanceof (OPCODE opdata __unused, struct __int_data *int_data __unused) { JERRY_UNREACHABLE (); }
-void opfunc_in (OPCODE opdata __unused, struct __int_data *int_data __unused) { JERRY_UNREACHABLE (); }
-
-void
-opfunc_assignment(OPCODE opdata __unused,
-                  struct __int_data *int_data __unused)
-{
-  JERRY_UNREACHABLE ();
-}
-
-void opfunc_logical_and (OPCODE opdata __unused, struct __int_data *int_data __unused) { JERRY_UNREACHABLE (); }
-void opfunc_logical_or (OPCODE opdata __unused, struct __int_data *int_data __unused) { JERRY_UNREACHABLE (); }
-void opfunc_logical_not (OPCODE opdata __unused, struct __int_data *int_data __unused) { JERRY_UNREACHABLE (); }
-void opfunc_b_and (OPCODE opdata __unused, struct __int_data *int_data __unused) { JERRY_UNREACHABLE (); }
-void opfunc_b_or (OPCODE opdata __unused, struct __int_data *int_data __unused) { JERRY_UNREACHABLE (); }
-void opfunc_b_xor (OPCODE opdata __unused, struct __int_data *int_data __unused) { JERRY_UNREACHABLE (); }
-void opfunc_b_not (OPCODE opdata __unused, struct __int_data *int_data __unused) { JERRY_UNREACHABLE (); }
-void opfunc_b_shift_left (OPCODE opdata __unused, struct __int_data *int_data __unused) { JERRY_UNREACHABLE (); }
-void opfunc_b_shift_right (OPCODE opdata __unused, struct __int_data *int_data __unused) { JERRY_UNREACHABLE (); }
-void opfunc_b_shift_uright (OPCODE opdata __unused, struct __int_data *int_data __unused) { JERRY_UNREACHABLE (); }
-void opfunc_addition (OPCODE opdata __unused, struct __int_data *int_data __unused) { JERRY_UNREACHABLE (); }
-void opfunc_substraction (OPCODE opdata __unused, struct __int_data *int_data __unused) { JERRY_UNREACHABLE (); }
-void opfunc_division (OPCODE opdata __unused, struct __int_data *int_data __unused) { JERRY_UNREACHABLE (); }
-void opfunc_multiplication (OPCODE opdata __unused, struct __int_data *int_data __unused) { JERRY_UNREACHABLE (); }
-void opfunc_remainder (OPCODE opdata __unused, struct __int_data *int_data __unused) { JERRY_UNREACHABLE (); }
-void opfunc_jmp_up (OPCODE opdata __unused, struct __int_data *int_data __unused) { JERRY_UNREACHABLE (); }
-void opfunc_jmp_down (OPCODE opdata __unused, struct __int_data *int_data __unused) { JERRY_UNREACHABLE (); }
-void opfunc_is_true_jmp (OPCODE opdata __unused, struct __int_data *int_data __unused) { JERRY_UNREACHABLE (); }
-void opfunc_is_false_jmp (OPCODE opdata __unused, struct __int_data *int_data __unused) { JERRY_UNREACHABLE (); }
-
-void
->>>>>>> efb7009c
 opfunc_loop_inf (OPCODE opdata, struct __int_data *int_data)
 {
 #ifdef __HOST
@@ -868,10 +811,8 @@
 GETOP_IMPL_3 (b_and, dst, var_left, var_right)
 GETOP_IMPL_3 (b_or, dst, var_left, var_right)
 GETOP_IMPL_3 (b_xor, dst, var_left, var_right)
-GETOP_IMPL_2 (b_not, dst, var_right)
 GETOP_IMPL_3 (logical_and, dst, var_left, var_right)
 GETOP_IMPL_3 (logical_or, dst, var_left, var_right)
-GETOP_IMPL_2 (logical_not, dst, var_right)
 GETOP_IMPL_3 (equal_value, dst, var_left, var_right)
 GETOP_IMPL_3 (not_equal_value, dst, var_left, var_right)
 GETOP_IMPL_3 (equal_value_type, dst, var_left, var_right)
@@ -880,29 +821,13 @@
 GETOP_IMPL_3 (greater_than, dst, var_left, var_right)
 GETOP_IMPL_3 (less_or_equal_than, dst, var_left, var_right)
 GETOP_IMPL_3 (greater_or_equal_than, dst, var_left, var_right)
-<<<<<<< HEAD
 GETOP_IMPL_3 (assignment, var_left, type_value_right, value_right)
-GETOP_IMPL_2 (call_1, name_lit_idx, arg1_lit_idx)
-GETOP_IMPL_3 (call_2, name_lit_idx, arg1_lit_idx, arg2_lit_idx)
-GETOP_IMPL_3 (call_n, name_lit_idx, arg1_lit_idx, arg2_lit_idx)
-=======
-GETOP_IMPL_3 (instanceof, dst, var_left, var_right)
-GETOP_IMPL_3 (in, dst, var_left, var_right)
-GETOP_IMPL_2 (assignment, value_left, value_right)
 GETOP_IMPL_2 (call_0, lhs, name_lit_idx)
 GETOP_IMPL_3 (call_1, lhs, name_lit_idx, arg1_lit_idx)
 GETOP_IMPL_3 (call_n, lhs, name_lit_idx, arg1_lit_idx)
-GETOP_IMPL_2 (construct_0, lhs, name_lit_idx)
-GETOP_IMPL_3 (construct_1, lhs, name_lit_idx, arg1_lit_idx)
-GETOP_IMPL_3 (construct_n, lhs, name_lit_idx, arg1_lit_idx)
-GETOP_IMPL_1 (func_decl_0, name_lit_idx)
->>>>>>> efb7009c
 GETOP_IMPL_2 (func_decl_1, name_lit_idx, arg1_lit_idx)
 GETOP_IMPL_3 (func_decl_2, name_lit_idx, arg1_lit_idx, arg2_lit_idx)
 GETOP_IMPL_3 (func_decl_n, name_lit_idx, arg1_lit_idx, arg2_lit_idx)
-GETOP_IMPL_2 (func_expr_0, lhs, name_lit_idx)
-GETOP_IMPL_3 (func_expr_1, lhs, name_lit_idx, arg1_lit_idx)
-GETOP_IMPL_3 (func_expr_n, lhs, name_lit_idx, arg1_lit_idx)
 GETOP_IMPL_1 (varg_1_end, arg1_lit_idx)
 GETOP_IMPL_2 (varg_2_end, arg1_lit_idx, arg2_lit_idx)
 GETOP_IMPL_3 (varg_3, arg1_lit_idx, arg2_lit_idx, arg3_lit_idx)
@@ -916,9 +841,18 @@
 GETOP_IMPL_2 (loop_precond_begin_num, condition, after_loop_op)
 GETOP_IMPL_3 (loop_precond_end_num, iterator, step, precond_begin)
 GETOP_IMPL_2 (loop_postcond, condition, body_root)
-<<<<<<< HEAD
 GETOP_IMPL_1 (var_decl, variable_name)
-=======
+GETOP_IMPL_2 (b_not, dst, var_right)
+GETOP_IMPL_2 (logical_not, dst, var_right)
+GETOP_IMPL_3 (instanceof, dst, var_left, var_right)
+GETOP_IMPL_3 (in, dst, var_left, var_right)
+GETOP_IMPL_2 (construct_0, lhs, name_lit_idx)
+GETOP_IMPL_3 (construct_1, lhs, name_lit_idx, arg1_lit_idx)
+GETOP_IMPL_3 (construct_n, lhs, name_lit_idx, arg1_lit_idx)
+GETOP_IMPL_1 (func_decl_0, name_lit_idx)
+GETOP_IMPL_2 (func_expr_0, lhs, name_lit_idx)
+GETOP_IMPL_3 (func_expr_1, lhs, name_lit_idx, arg1_lit_idx)
+GETOP_IMPL_3 (func_expr_n, lhs, name_lit_idx, arg1_lit_idx)
 GETOP_IMPL_1 (array_0, lhs)
 GETOP_IMPL_2 (array_1, lhs, elem1)
 GETOP_IMPL_3 (array_2, lhs, elem1, elem2)
@@ -936,5 +870,3 @@
 GETOP_IMPL_2 (typeof, lhs, obj)
 GETOP_IMPL_1 (with, expr)
 GETOP_IMPL_0 (end_with)
-GETOP_IMPL_1 (decl_var, variable)
->>>>>>> efb7009c
