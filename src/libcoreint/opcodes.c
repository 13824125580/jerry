--- conflicted
+++ resolved
@@ -385,23 +385,6 @@
 #undef DEFINE_UNIMPLEMENTED_OP
 
 ecma_completion_value_t
-<<<<<<< HEAD
-opfunc_loop_inf (OPCODE opdata, struct __int_data *int_data)
-{
-#ifdef __HOST
-  __printf ("%d::loop_inf:idx:%d\n",
-          int_data->pos,
-          opdata.data.loop_inf.loop_root);
-#endif
-
-  int_data->pos = opdata.data.loop_inf.loop_root;
-
-  return ecma_make_empty_completion_value();
-}
-
-ecma_completion_value_t
-=======
->>>>>>> 764efa41
 opfunc_call_1 (OPCODE opdata __unused, struct __int_data *int_data)
 {
 #ifdef __HOST
